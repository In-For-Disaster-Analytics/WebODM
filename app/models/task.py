--- conflicted
+++ resolved
@@ -603,11 +603,10 @@
             clip=clip_raster(raster_path, geosom, gt=None, nodata=-9999)
             return ((clip-med)*GSD*GSD)[clip!=-9999.0].sum()
 
-<<<<<<< HEAD
         except FileNotFoundError as e:
             logger.warning(e)
         
-=======
+
     def find_all_files_matching(self, regex):
         directory = full_task_directory_path(self.id, self.project.id)
         return [os.path.join(directory, f) for f in os.listdir(directory) if
@@ -662,7 +661,6 @@
             logger.warning("Could not resize GCP file {}: {}".format(gcp_path, str(e)))
             return None
 
->>>>>>> 4170db90
     class Meta:
         permissions = (
             ('view_task', 'Can view task'),
